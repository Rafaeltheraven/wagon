use std::{collections::{HashSet, HashMap}, rc::Rc, format, usize};

use indexmap::IndexSet;
use petgraph::{Direction::Outgoing, prelude::EdgeIndex};
use regex_automata::dfa::Automaton;

use crate::{label::RegexTerminal, value::Value, AttributeKey, AttributeMap, GLLResult, ReturnMap};
use crate::{GLLImplementationError, ImplementationResult, GLLError};
use crate::{gss::{GSS, GSSNodeIndex, GSSNode}, sppf::{SPPF, SPPFNodeIndex, SPPFNode}, descriptor::Descriptor, GrammarSlot, ParseResult, GLLParseError, Terminal, Ident, ROOT_UUID, GLLBlockLabel};

/// A map from a uuid to a specific [`GLLBlockLabel`].
pub type LabelMap<'a> = HashMap<&'a str, GLLBlockLabel<'a>>;
/// A map representing a rule and the constituent [`Ident`]s of that rule. 
pub type RuleMap<'a> = HashMap<&'a str, Rc<Vec<Ident>>>;
/// A map from a regular expression to the [`RegexTerminal`] that it represents.
pub type RegexMap<'a> = HashMap<&'a str, Rc<RegexTerminal<'a>>>;

/// The state object for the GLL parse process.
///
/// This object handles the bulk of the GLL parsing. It runs the code for the labels as needed, keeps track of
/// the [`GSS`] and the [`SPPF`], holds the common methods etc.
///
/// # Example
/// ```
/// # use std::collections::HashMap;
/// use wagon_gll::{GLLState, ParseResult, ROOT_UUID, Label, GLLBlockLabel, value::Value, LabelMap, RuleMap, RegexMap, ImplementationResult, GLLResult};
/// use wagon_ident::Ident;
/// use std::rc::Rc;
/// #[derive(Debug)]
/// struct Root;
/// impl<'a> Label<'a> for Root {
///#    fn first_set(&self, state: &wagon_gll::GLLState<'a>) -> ImplementationResult<'a, Vec<(Vec<wagon_gll::GLLBlockLabel<'a>>, Option<wagon_gll::Terminal<'a>>)>> {
///#        Ok(vec![(vec![state.get_label_by_uuid(ROOT_UUID)?], None)])
///#    }
///#    fn is_eps(&self) -> bool {
///#        false
///#    }
///#    fn uuid(&self) -> &str {
///#        ROOT_UUID
///#    }
///#    fn to_string(&self) -> &str {
///#        ROOT_UUID
///#    }
///#    fn str_parts(&self) -> Vec<&str> {
///#        vec![ROOT_UUID]
///#    }
///#    fn code(&self, _: &mut wagon_gll::GLLState<'a>) -> GLLResult<'a, ()> {
///#        unreachable!("This should never be called");
///#    }
///#    fn attr_rep_map(&self) -> (Vec<&str>, Vec<&str>) { 
///#        (Vec::new(), Vec::new())
///#    }
///#    fn _weight(&self, _state: &wagon_gll::GLLState<'a>) -> Option<ImplementationResult<'a, Value<'a>>> {
///#        unreachable!("This should never be called");
///#    }
/// }
///# fn main() -> GLLResult<'static, ()> {
///     let mut l_map: LabelMap = HashMap::new();
///     let mut r_map: RuleMap = HashMap::new();
///     let mut regex_map: RegexMap = HashMap::new();
///     let root_label = Rc::new(Root{});
///     let root_rule = Rc::new(vec![]);
///     l_map.insert(ROOT_UUID, root_label);
///     r_map.insert(ROOT_UUID, root_rule);
///     let input = Vec::from("".as_bytes());
///     let mut state = GLLState::init(&input, l_map, r_map, regex_map)?;
///     state.main();
///#    Ok(())
///# }
/// ```
pub struct GLLState<'a> {
    // Main structures
    input: Vec<u8>,
    gss: GSS<'a>,
    sppf: SPPF<'a>,
    // Pointers
    /// A pointer to where in the input we currently are.
    ///
    /// `C_i` in the original paper.
    pub input_pointer: usize, //C_i
    /// A pointer to where in the GSS we currently are.
    ///
    /// `C_u` in the original paper.
    pub gss_pointer: GSSNodeIndex, // C_u
    gss_root: GSSNodeIndex, // Points to <⊥, 0>
    context_pointer: GSSNodeIndex, // Points to where the current context is stored
    /// A pointer to where in the SPPF we currently are.
    ///
    /// `C_n` in the original paper.
    pub sppf_pointer: SPPFNodeIndex, // C_n
    /// A simple pointer to $ for comparison purposes.
    pub sppf_root: SPPFNodeIndex, // Points to $
    // Memoization
    todo: IndexSet<Descriptor<'a>>, // R
    visited: HashSet<Descriptor<'a>>, // U
    pop: HashMap<GSSNodeIndex, Vec<SPPFNodeIndex>>, // P
    // Easy Maps
    gss_map: HashMap<Rc<GSSNode<'a>>, GSSNodeIndex>,
    sppf_map: HashMap<SPPFNode<'a>, SPPFNodeIndex>,
    label_map: LabelMap<'a>,
    rule_map: RuleMap<'a>,
    regex_map: RegexMap<'a>,
    /// All the errors
    pub errors: Vec<GLLError<'a>>
}

impl<'a> GLLState<'a> {
    /// Initialize the state.
    ///
    /// Takes the input data as a byte-array. As well as a mapping of specific [`Label::uuid`](`crate::Label::uuid`) to the associated label and another mapping of a uuid to a specific rule.
    ///
    /// # Errors
    /// Returns [`GLLImplementationError::MissingRoot`] if no data was found in the `label_map` or `rule_map` for [`ROOT_UUID`].
    pub fn init(input: Vec<u8>, label_map: LabelMap<'a>, rule_map: RuleMap<'a>, regex_map: RegexMap<'a>) -> ImplementationResult<'a, Self> {
        let mut sppf = SPPF::default();
        let mut gss = GSS::new();
        let mut sppf_map = HashMap::new();
        let mut gss_map = HashMap::new();
        let root_slot = Rc::new(GrammarSlot::new(label_map.get(ROOT_UUID).ok_or(GLLImplementationError::MissingRoot)?.clone(), rule_map.get(ROOT_UUID).ok_or(GLLImplementationError::MissingRoot)?.clone(), 0, 0, ROOT_UUID));
        let gss_root_node = Rc::new(GSSNode::new(root_slot.clone(), 0, Vec::default()));
        let sppf_root = sppf.add_node(SPPFNode::Dummy);
        let gss_root = gss.add_node(gss_root_node.clone());
        sppf_map.insert(SPPFNode::Dummy, sppf_root);
        gss_map.insert(gss_root_node, gss_root);
        let mut state = GLLState {
            input,
            gss,
            sppf,
            input_pointer: 0,
            gss_pointer: gss_root,
            gss_root,
            context_pointer: gss_root,
            sppf_pointer: sppf_root,
            sppf_root,
            todo: IndexSet::default(),
            visited: HashSet::default(),
            pop: HashMap::default(),
            gss_map,
            sppf_map,
            rule_map,
            label_map,
            regex_map,
            errors: Vec::default(),
        };
        state.add(root_slot, gss_root, 0, sppf_root, gss_root);
        Ok(state)
    }

    /// Create a new GSS node.
    ///
    /// This is the `create` method in the original paper. The arguments to that method are mapped as follows:
    /// * `L` => `slot`.
    /// * `u` => `self.gss_pointer`.
    /// * `i` => `self.input_pointer`.
    /// * `w` => `self.sppf_pointer`.
    ///
    /// Differently from the paper, this method also takes a list of attributes that are passed along to the `GSS`.
    ///
    /// # Errors
    /// Returns a [`GLLParseError`] if something unexpected happens.
    pub fn create(&mut self, slot: &Rc<GrammarSlot<'a>>, args: AttributeMap<'a>) -> ImplementationResult<'a, GSSNodeIndex> {
        let candidate = GSSNode::new(slot.clone(), self.input_pointer, args);
        let v = if let Some(i) = self.gss_map.get(&candidate) {
            i.to_owned()
        } else {
            let rc = Rc::new(candidate);
            let i = self.gss.add_node(rc.clone());
            self.gss_map.insert(rc, i);
            i
        };
        if self.gss.find_edge(v, self.gss_pointer).is_none() {
            self.gss.add_edge(v, self.gss_pointer, self.sppf_pointer);
            let pop = std::mem::take(&mut self.pop); // scary again
            if let Some(nodes) = pop.get(&v) {
                for sppf_node in nodes {
                    let y = self.get_node_p(slot.clone(), self.sppf_pointer, *sppf_node, v)?;
                    self.add(
                        slot.clone(),
                        self.gss_pointer,
                        self.get_sppf_node(*sppf_node)?.right_extend()?,
                        y,
                        v
                    );
                }
            }
            self.pop = pop;
        }
        Ok(v)
    }

    pub fn add_input(&mut self, added_input: String) {
        self.input.extend(added_input.trim().as_bytes());
    }

    /// Try finding a packed node that is a child of `parent` and matches `ref_slot` and `i`.
    fn get_packed_node(&self, parent: SPPFNodeIndex, ref_slot: &Rc<GrammarSlot<'a>>, i: usize) -> Option<SPPFNodeIndex> {
        for child in self.sppf.neighbors_directed(parent, Outgoing) {
            match self.sppf.node_weight(child) {
                Some(SPPFNode::Packed { slot, split, .. }) if slot == ref_slot && *split == i => return Some(child),
                _ => {}
            }
        }
        None
    }

    /// Find or create an [`SPPFNode::Packed`].
    ///
    /// This is `get_node_p` from the original paper. Differently from that paper, this also takes a `context_pointer`, which tells the packed node we are
    /// retrieving/creating where it can find it's context.
    ///
    /// # Errors
    /// Returns an error either because something is inexplicably missing in one of the state datastructures, or because the weight evaluation failed.
    pub fn get_node_p(&mut self, slot: Rc<GrammarSlot<'a>>, left: SPPFNodeIndex, right: SPPFNodeIndex, context_pointer: GSSNodeIndex) -> ImplementationResult<'a, SPPFNodeIndex> {
        if self.is_special_slot(&slot)? {
            Ok(right)
        } else {
            let left_node = self.get_sppf_node(left)?;
            let right_node = self.get_sppf_node(right)?;
            let j =  right_node.right_extend()?;
            let (t, weight) = if slot.is_last(self) {
                let new_slot = Rc::new(GrammarSlot { label: slot.label.clone(), rule: slot.rule.clone(), dot: slot.rule.len()+1, pos: 0, uuid: slot.uuid});
                let weight = self.get_label(&slot.rule[0])._weight(self);
                (new_slot, weight)
            } else {
                (slot.clone(), None)
            };
            if matches!(left_node, SPPFNode::Dummy) {
                let i = right_node.left_extend()?;
                let node = self.find_or_create_sppf_intermediate(&t, i, j, context_pointer)?;
                if self.get_packed_node(node, &slot, i).is_none() {
                    let packed = SPPFNode::Packed { slot, split: i, context: self.gss_pointer };
                    let ix = self.sppf.add_node(packed);
                    self.sppf.add_edge(ix, right, None);
                    self.sppf.add_edge(node, ix, weight.transpose()?);
                }
                Ok(node)
            } else {
                let (i, k) = (left_node.left_extend()?, left_node.right_extend()?);
                let node = self.find_or_create_sppf_intermediate(&t, i, j, context_pointer)?;
                if self.get_packed_node(node, &slot, k).is_none() {
                    let packed = SPPFNode::Packed { slot, split: k, context: self.gss_pointer };
                    let ix = self.sppf.add_node(packed);
                    self.sppf.add_edge(ix, left, None);
                    self.sppf.add_edge(ix, right, None);
                    self.sppf.add_edge(node, ix, weight.transpose()?);
                }
                Ok(node)
            }
        }
    }

    /// Find or create an [`SPPFNode::Symbol`].
    ///
    /// `get_node_t` from the original paper.
    pub fn get_node_t(&mut self, terminal: Vec<u8>, left: usize, right: usize) -> SPPFNodeIndex {
        self.find_or_create_sppf_symbol(terminal, left, right)
    }

    /// Get the [`GSSNode`] `self.gss_pointer` is currently pointing to.
    ///
    /// # Errors
    /// Returns [`GLLImplementationError::MissingGSSNode`] if for some inexplicable reason the node does not exist.
    pub fn get_current_gss_node(&self) -> ImplementationResult<'a, &Rc<GSSNode<'a>>> {
        self.get_gss_node(self.gss_pointer)
    }

    /// Get the [`SPPFNode`] `self.sppf_pointer` is currently pointing to.
    ///
    /// # Errors
    /// Returns [`GLLImplementationError::MissingSPPFNode`] if for some inexplicable reason the node does not exist.
    pub fn get_current_sppf_node(&self) -> ImplementationResult<'a, &SPPFNode<'a>> {
        self.get_sppf_node(self.sppf_pointer)
    }

    fn get_sppf_node(&self, i: SPPFNodeIndex) -> ImplementationResult<'a, &SPPFNode<'a>> {
        self.sppf.node_weight(i).ok_or_else(|| GLLImplementationError::MissingSPPFNode(i))
    }

    fn get_sppf_node_mut(&mut self, i: SPPFNodeIndex) -> ImplementationResult<'a, &mut SPPFNode<'a>> {
        self.sppf.node_weight_mut(i).ok_or_else(|| GLLImplementationError::MissingSPPFNode(i))
    }

    fn get_gss_node(&self, i: GSSNodeIndex) -> ImplementationResult<'a, &Rc<GSSNode<'a>>> {
        self.gss.node_weight(i).ok_or_else(|| GLLImplementationError::MissingGSSNode(i))
    }

    fn get_gss_edge_endpoints(&self, i: EdgeIndex) -> ImplementationResult<'a, (GSSNodeIndex, GSSNodeIndex)> {
        self.gss.edge_endpoints(i).ok_or_else(|| GLLImplementationError::MissingGSSEdge(i))
    }

    fn get_gss_edge_weight(&self, i: EdgeIndex) -> ImplementationResult<'a, &SPPFNodeIndex> {
        self.gss.edge_weight(i).ok_or_else(|| GLLImplementationError::MissingGSSEdge(i))
    }

    fn find_or_create_sppf_symbol(&mut self, terminal: Vec<u8>, left: usize, right: usize) -> SPPFNodeIndex {
        let candidate = SPPFNode::Symbol { terminal, left, right };
        self.find_or_create_sppf(candidate)
    }

    fn find_or_create_sppf_intermediate(&mut self, slot: &Rc<GrammarSlot<'a>>, left: usize, right: usize, context_pointer: GSSNodeIndex) -> ImplementationResult<'a, SPPFNodeIndex> {
        let candidate = SPPFNode::Intermediate {
            slot: slot.clone(),
            left,
            right,
            ret: Vec::default(),
            context: self.get_gss_node(context_pointer)?.clone(),
        };
        Ok(self.find_or_create_sppf(candidate))
    }

    /// Creates/Returns the index of an [`SPPFNode`].
    ///
    /// If a vertex with the exact same data as `candidate` already exists in the SPPF, we return that vertex.
    /// Otherwise, we create a new vertex with `candidate` as the data and return that.
    fn find_or_create_sppf(&mut self, candidate: SPPFNode<'a>) -> SPPFNodeIndex {
        if let Some(ix) = self.sppf_map.get(&candidate) {
            *ix
        } else {
            let ix = self.sppf.add_node(candidate.clone());
            self.sppf_map.insert(candidate, ix);
            ix
        }
    }

    /// Add a new slot to the `self.visited` and `self.todo` sets.
    ///
    /// `add` from the original paper.
    pub fn add(&mut self, slot: Rc<GrammarSlot<'a>>, g: GSSNodeIndex, i: usize, s: SPPFNodeIndex, context_pointer: GSSNodeIndex) {
        let d = Descriptor::new(slot, g, i, s, context_pointer);
        if !self.visited.contains(&d) {
            self.visited.insert(d.clone());
            self.todo.insert(d);
        }
    }

    /*
    From the original paper:
    u => Cu => gss_pointer (always)
    i => Ci => input_pointer (always)
    z => Cn => sppf_pointer (always)
    */
    /// Pop context back after a non-terminal was parsed.
    ///
    /// `pop` from the original paper. The arguments to that method are mapped as follows:
    /// * `u` => `self.gss_pointer`
    /// * `i` => `self.input_pointer`
    /// * `z` => `self.sppf_pointer`
    ///
    /// Additionally, this method takes a list of attributes that are returned after the non-terminal was parsed.
    ///
    /// # Errors
    /// Returns an error for the same reasons as [`GLLState::get_node_p`].
    pub fn pop(&mut self, ret_vals: &ReturnMap<'a>) -> ImplementationResult<'a, ()> {
        if self.gss_pointer != self.gss_root {
            if let Some(map) = self.pop.get_mut(&self.gss_pointer) {
                map.push(self.sppf_pointer);
            } else {
                let map = vec![self.sppf_pointer];
                self.pop.insert(self.gss_pointer, map);
            }
            let slot = self.get_current_gss_node()?.slot.clone();
            let mut detached = self.gss.neighbors_directed(self.gss_pointer, Outgoing).detach();
            while let Some(edge) = detached.next_edge(&self.gss) {
                let v = self.get_gss_edge_endpoints(edge)?.1;
                let y = self.get_node_p(slot.clone(), *self.get_gss_edge_weight(edge)?, self.sppf_pointer, self.gss_pointer)?;
                self.get_sppf_node_mut(y)?.add_ret_vals(&mut ret_vals.clone())?;
                self.add(slot.clone(), v, self.input_pointer, y, self.gss_pointer);
            }
        }
        Ok(())
    }

    // TODO: Make this cached
    fn __next(bytes: Terminal, start_pointer: usize, input: &[u8]) -> ParseResult<'a, usize> {
        let mut pointer = start_pointer;
        let input_len = input.len();
        while pointer < input_len && input[pointer].is_ascii_whitespace() { // left trim the input
            pointer += 1;
        }
        for expected in &bytes {
            if pointer >= input_len {
                return Err(GLLParseError::TooLong { pointer, offender: bytes })
            }
            let check = input[pointer];
            if check != *expected && !check.is_ascii_whitespace() {
                return Err(GLLParseError::UnexpectedByte { pointer, expected: *expected, offender: check })
            }
            pointer += 1;
        }
        Ok(pointer)
    }

    // This one only exists to work around the borrow checker.
    fn _next(&self, bytes: Terminal) -> ParseResult<'a, usize> {
        Self::__next(bytes, self.input_pointer, &self.input)
    }

    /// Consume the following bytes from the input string.
    ///
    /// If the bytes we just consumed are not the expected bytes, we return an error.
    ///
    /// If no error is returned, we move `self.input_pointer` forward as much as needed.
    ///
    /// # Errors
    /// Returns either a [`GLLParseError::TooLong`] or [`GLLParseError::UnexpectedByte`] depending on the expected bytes and state of the input.
    pub fn next(&mut self, bytes: Terminal) -> ParseResult<'a, ()> {
        let pointer = self._next(bytes)?;
        self.input_pointer = pointer;
        Ok(())
    }

    /// Check if the following bytes **can** be consumed, but do not consume them.
    pub fn has_next(&mut self, bytes: Terminal) -> bool {
        self._next(bytes).is_ok()
    }

    fn _next_regex(regex: &RegexTerminal<'a>, start_pointer: usize, input: &[u8]) -> Option<usize> {
        let current_byte = &input[start_pointer..=start_pointer];
        let Ok(mut curr_state) = regex.automaton.start_state_forward(&current_byte.into()) else { // Check if we have a valid start state.
            return None
        };
        let input_len = input.len();
        let mut i = 0;
        let mut last_match = None;
        while !regex.automaton.is_dead_state(curr_state) && !regex.automaton.is_quit_state(curr_state)  { // Until we encounter a dead state or a quit state
            let pointer = start_pointer + i; // Increment the pointer.
            if pointer >= input_len { // If our pointer exceeds the input, stop looping.
                break;
            }
            let byte = input[pointer];
            curr_state = regex.automaton.next_state(curr_state, byte); // Move the automaton forward based on the current byte.
            if regex.automaton.is_match_state(curr_state) { // If this is a potential match, store it.
                last_match = Some(i); // We do not break as this is a greedy algorithm and we may find a longer match.
            }
            i += 1;
        }
        if regex.automaton.is_quit_state(curr_state) || regex.automaton.is_dead_state(curr_state) { // If we stopped the loop because we reached a dead or quit state.
            last_match // Return the last found match
        } else { // If we stopped the loop because the pointer exceeded the input
            let state = regex.automaton.next_eoi_state(curr_state); // Move the automaton forward by 1 step (because of library reasons).
            if regex.automaton.is_match_state(state) { // Check if this last state is accepting.
                Some(i)
            } else {
                last_match // If it is not, return the last found match.
            }
        }
    }

    /// Check if the given regex is accepting.
    ///
    /// If it is, we move the pointer forwards and return the accepted bytes. If no bytes are accepted, we return [`None`].
    ///
    /// # Errors
    /// Returns an error if the regex completely fails to build.
    pub fn next_regex(&mut self, pattern: &'a str) -> GLLResult<'a, Option<Terminal>> {
        let regex = self.get_regex_automaton(pattern)?;
        if let Some(j) = Self::_next_regex(&regex, self.input_pointer, &self.input) {
            let result = self.input[self.input_pointer..self.input_pointer + j].to_vec();
            self.input_pointer += j + 1;
            Ok(Some(result))
        } else {
            Ok(None)
        }
    }

    /// Check if the following pattern **can** be matched, but do not consume the resulting bytes.
    ///
    /// # Errors
    /// Returns an error if the regex completely fails to build.
    pub fn has_regex(&self, pattern: &'a str) -> GLLResult<'a, bool> {
        let regex = self.get_regex_automaton(pattern)?;
        Ok(Self::_next_regex(&regex, self.input_pointer, &self.input).is_some())
    }

    /// Get the bytes matched by the pattern based on where the current input pointer is, but do not consume these bytes.
    ///
    /// Similar to [`GLLState::next_regex`] but without consuming bytes.
    ///
    /// # Errors
    /// Returns an error if the regex completely fails to build.
<<<<<<< HEAD
    pub fn regex_bytes(&self, pattern: &'a str) -> GLLResult<'a, Option<Terminal>> {
        let regex = self.get_regex_automaton(pattern)?;
        if let Some(j) = Self::_next_regex(&regex, self.input_pointer, &self.input) {
            Ok(Some(self.input[self.input_pointer..self.input_pointer + j].to_vec()))
        } else {
            Ok(None)
        }
=======
    pub fn regex_bytes(&self, pattern: &'a str) -> GLLResult<'a, Option<Terminal<'a>>> {
        let regex = self.get_regex_automaton(pattern)?;
        Ok(Self::_next_regex(&regex, self.input_pointer, self.input).map(|j| &self.input[self.input_pointer..self.input_pointer + j]))
>>>>>>> 660c3f94
    }

    /// Get the current input byte for the state
    #[must_use]
    pub fn current_byte(&self) -> &[u8] {
        &self.input[self.input_pointer..=self.input_pointer]
    }

    /// Check if, given the current state, the [`Label`](crate::Label)'s first-follow set is accepting.
    ///
    /// # Errors
    /// Returns an error if something goes wrong during the first checking.
    pub fn test_next(&mut self, label: &GLLBlockLabel<'a>) -> GLLResult<'a, bool> {
        label.first(self)
    }

    /// Get a specific rule by its uuid.
    ///
    /// # Errors
    /// Returns a [`GLLImplementationError::UnknownRule`] if the rule does not exist.
    pub fn get_rule(&self, ident: &'a str) -> ImplementationResult<'a, Rc<Vec<Ident>>> {
        Ok(self.rule_map.get(ident).ok_or_else(|| GLLImplementationError::UnknownRule(ident))?.clone())
    }

    /// Get a specific [`Label`](crate::Label) as identified by the given [`Ident`].
    #[must_use] 
    pub fn get_label(&self, ident: &Ident) -> GLLBlockLabel<'a> {
        let raw_string = ident.extract_string();
        self.label_map.get(raw_string).map_or_else(|| todo!(), std::clone::Clone::clone)
    }

    /// Get a specific [`Label`](crate::Label) by its uuid.
    ///
    /// # Errors
    /// Returns a [`GLLImplementationError::UnknownLabel`] if the label can not be found.
    pub fn get_label_by_uuid(&self, label: &'a str) -> ImplementationResult<'a, GLLBlockLabel<'a>> {
        Ok(self.label_map.get(label).ok_or_else(|| GLLImplementationError::UnknownLabel(label))?.clone())
    }

    /// Get a specific [`RegexTerminal`] by its pattern.
    ///
    /// This differs from [`Self::get_label_by_uuid`] in that it specifically returns a [`RegexTerminal`], as opposed to some trait object.
    ///
    /// # Errors
    /// Returns a [`GLLImplementationError::UnknownLabel`] if the dfa can not be found.
    pub fn get_regex_automaton(&self, regex: &'a str) -> ImplementationResult<'a, Rc<RegexTerminal<'a>>> {
        Ok(self.regex_map.get(regex).ok_or_else(|| GLLImplementationError::UnknownLabel(regex))?.clone())
    }

    /// Get an attribute from the node pointed at by `self.gss_pointer`.
    ///
    /// # Errors
    /// Returns a [`GLLImplementationError::MissingAttribute`] if the `i`th attribute was never passed.
    pub fn get_attribute(&self, i: AttributeKey) -> ImplementationResult<'a, &Value<'a>> {
        let node = self.get_gss_node(self.gss_pointer)?;
        node.get_attribute(i).ok_or_else(|| GLLImplementationError::MissingAttribute(i, node.clone()))
    }

    /// Get an attribute from the node pointed at by `self.context_pointer`.
    ///
    /// # Errors
    /// Returns a [`GLLImplementationError::MissingContext`] if the `i`th attribute is not in context.
    pub fn restore_attribute(&self, i: AttributeKey) -> ImplementationResult<'a, &Value<'a>> {
        let node = self.get_gss_node(self.context_pointer)?;
        node.get_attribute(i).ok_or_else(|| GLLImplementationError::MissingContext(i, node.clone()))
    }

    // pub(crate) fn get_attribute_at_gss_node(&self, pointer: GSSNodeIndex, i: AttributeKey) -> ParseResult<'a, Option<&Value<'a>>> {
    //  Ok(self.get_gss_node(pointer)?.get_attribute(i))
    // }

    /// Get an attribute from the return arguments at the node currently pointed to by `self.sppf_pointer`.
    ///
    /// # Errors
    /// Returns a [`GLLImplementationError::MissingSPPFNode`] if [`GLLState::sppf_pointer`] inexplicably points at a non-existant SPPF node.
    pub fn get_ret_val(&self, i: AttributeKey) -> ImplementationResult<'a, Option<&Value<'a>>> {
        self.get_sppf_node(self.sppf_pointer)?.get_ret_val(i)
    }

    /// Check if we have a special case slot.
    ///
    /// This concept comes from the OOGLL paper and is required in [`Self::get_node_p`] to instantly return the `right`.
    ///
    /// A special slot is defined as any slot `S -> α•β` where |α| == 1 && α is non-terminal or a non-nullable terminal && |β| != 0. 
    fn is_special_slot(&self, slot: &GrammarSlot<'a>) -> ImplementationResult<'a, bool> {
        Ok(if slot.dot == 1 && slot.pos == 0 && !slot.is_last(self) {
            match slot.rule.first() {
                Some(r) => {
                    let a = self.get_label(r);
                    a.str_parts().len() == 1 && (a.is_terminal() || !(a.is_nullable(self)?))
                },
                None => false
            }
        } else {
            false
        })
    }

    fn get_current_label_slot(&self, slot: &GrammarSlot<'a>) -> ImplementationResult<'a, GLLBlockLabel<'a>> {
        Ok(self.get_label(slot.rule.get(slot.dot).ok_or_else(|| GLLImplementationError::CompletedSlot(slot.to_string(self)))?))
    }

    /// The goto function of the OOGLL paper.
    ///
    /// Calls [`crate::label::Label::code`]. If an error occurs for any reason, we store it in the `errors` vector.
    fn goto(&mut self, slot: &GrammarSlot<'a>) {
        match self.get_current_label_slot(slot) {
            Ok(label) => {
                if let Err(e) = label.code(self) {
                    self.errors.push(e);
                }
            },
            Err(e) => self.errors.push(e.into())
        }
    }

    /// Run the parsing process.
    ///
    /// Once this has finished running, we either completed parsing or ran into an error somewhere.
    pub fn main(&mut self) {
        while let Some(Descriptor {slot, gss, pointer, sppf, context_pointer}) = self.todo.pop() {
            self.sppf_pointer = sppf;
            self.gss_pointer = gss;
            self.input_pointer = pointer;
            self.context_pointer = context_pointer;
            self.goto(&slot);
        }
    }

    /// Print current SPPF graph in graphviz format
    ///
    /// # Errors
    /// Returns a [`GLLImplementationError::Utf8Error`] if there is non-utf8 data anywhere in the SPPF.
    pub fn print_sppf_dot(&mut self, crop: bool) -> ImplementationResult<'a, String> {
        if crop {
            self.sppf.crop(self.find_roots_sppf());
        }
        self.sppf.to_dot(self)
    }

    /// Print current GSS graph in graphviz format
    #[must_use] 
    pub fn print_gss_dot(&self) -> String {
        format!("{:?}", petgraph::dot::Dot::new(&self.gss))
    }
    
    /// Checks whether the current parser state has accepted the string
    #[must_use] 
    pub fn accepts(&self) -> bool {
        !self.find_roots_sppf().is_empty()
    }

    fn find_roots_sppf(&self) -> Vec<SPPFNodeIndex> {
        self.sppf.find_accepting_roots(Some(self.input.len()))
    }
}<|MERGE_RESOLUTION|>--- conflicted
+++ resolved
@@ -62,8 +62,8 @@
 ///     let root_rule = Rc::new(vec![]);
 ///     l_map.insert(ROOT_UUID, root_label);
 ///     r_map.insert(ROOT_UUID, root_rule);
-///     let input = Vec::from("".as_bytes());
-///     let mut state = GLLState::init(&input, l_map, r_map, regex_map)?;
+///     let input = "".as_bytes();
+///     let mut state = GLLState::init(input, l_map, r_map, regex_map)?;
 ///     state.main();
 ///#    Ok(())
 ///# }
@@ -107,7 +107,7 @@
 impl<'a> GLLState<'a> {
     /// Initialize the state.
     ///
-    /// Takes the input data as a byte-array. As well as a mapping of specific [`Label::uuid`](`crate::Label::uuid`) to the associated label and another mapping of a uuid to a specific rule.
+    /// Takes the input data as a byte-array. As well as a mapping of specific [`Label::uuid`](`crate::Label::uuid`) to the associated label and another mapping of a uuid to a specific rule. 
     ///
     /// # Errors
     /// Returns [`GLLImplementationError::MissingRoot`] if no data was found in the `label_map` or `rule_map` for [`ROOT_UUID`].
@@ -478,19 +478,9 @@
     ///
     /// # Errors
     /// Returns an error if the regex completely fails to build.
-<<<<<<< HEAD
     pub fn regex_bytes(&self, pattern: &'a str) -> GLLResult<'a, Option<Terminal>> {
         let regex = self.get_regex_automaton(pattern)?;
-        if let Some(j) = Self::_next_regex(&regex, self.input_pointer, &self.input) {
-            Ok(Some(self.input[self.input_pointer..self.input_pointer + j].to_vec()))
-        } else {
-            Ok(None)
-        }
-=======
-    pub fn regex_bytes(&self, pattern: &'a str) -> GLLResult<'a, Option<Terminal<'a>>> {
-        let regex = self.get_regex_automaton(pattern)?;
-        Ok(Self::_next_regex(&regex, self.input_pointer, self.input).map(|j| &self.input[self.input_pointer..self.input_pointer + j]))
->>>>>>> 660c3f94
+        Ok(Self::_next_regex(&regex, self.input_pointer, self.input).map(|j| &self.input[self.input_pointer..self.input_pointer + j].to_vec()))
     }
 
     /// Get the current input byte for the state
