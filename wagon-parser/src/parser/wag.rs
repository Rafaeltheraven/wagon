use std::fmt::Display;

use crate::firstpass::{FirstPassState, FirstPassResult, WagCheckError};

use super::{Parse, ParseResult, LexerBridge, Rewrite, SpannableNode, Spannable, Peek};
use super::metadata::Metadata;
use super::rule::Rule;
use indexmap::IndexMap;

use wagon_macros::new_unspanned;
use crate::parser::chunk::Chunk;
use crate::parser::rhs::Rhs;

#[derive(PartialEq, Debug, Eq, Hash)]
#[new_unspanned]
/// The full WAG tree.
/// 
/// # Grammar
/// <code>[Wag] -> [Metadata]? [Rule]*;</code>
pub struct Wag {
    /// Metadata associated with this WAG.
	pub metadata: SpannableNode<Metadata>,
    /// The actual grammar.
	pub grammar: Vec<SpannableNode<Rule>>,
}

impl Parse for Wag {
    fn parse(lexer: &mut LexerBridge) -> ParseResult<Self> {
        let metadata = SpannableNode::parse(lexer)?;
        let mut grammar = Vec::new();
        while lexer.peek().is_some() {
        	grammar.push(SpannableNode::parse(lexer)?);
        }
        Ok(Self {metadata, grammar})
    }
}

/// Check all rules in the WAG for parameter errors, run rewrite on the children and combine rules with the same name into a single rule.
impl Rewrite<()> for Wag {

    fn rewrite(&mut self, depth: usize, state: &mut FirstPassState) -> FirstPassResult<()> {
        fn handle_conflict(mut new_rule: SpannableNode<Rule>, map: &mut IndexMap<String, SpannableNode<Rule>>) -> FirstPassResult<()>{ // Combine rules for the same ident into a single rule
            let ident = match &new_rule.node { // Get the identifier for this rule.
                Rule::Analytic(s, ..) | Rule::Generate(s, ..) => s.clone(),
                Rule::Import(..) | Rule::Exclude(..) => todo!(),
            };
            if let Some(orig) = map.get_mut(&ident) { // Check if we encountered this exact same identifier before.
                match (&mut orig.node, &mut new_rule.node) {
                    (Rule::Analytic(_, args1, v1), Rule::Analytic(_, args2, v2)) | (Rule::Generate(_, args1, v1), Rule::Generate(_, args2, v2)) => { // If both are analytic
                        if args1 == args2 { // And they have the same attributes
                            v1.extend(std::mem::take(v2)); // Merge this new rule into the original.
                        } else { // If they have different attributes we have a problem
                            return Err(WagCheckError::DisparateParameters { terminal: ident, offender: args1.to_owned(), expected: args2.to_owned(), span: new_rule.span()});
                        }
                    },
                    _ => {map.insert(ident, new_rule);}
                }
            } else { // If this is a new rule, just add it to the map.
                 map.insert(ident, new_rule);
            };
            Ok(())
        }

        // create a vector with strings of the idents
        let mut gen_idents = Vec::new();
        for rule in &self.grammar {
            match &rule.node {
                Rule::Generate(ident, _, _) => {
                    gen_idents.push(ident.clone());
                },
                _ => ()
            }
        }

        let rules = std::mem::take(&mut self.grammar);
        let mut map: IndexMap<String, SpannableNode<Rule>> = IndexMap::with_capacity(rules.len());
        for mut rule in rules {
<<<<<<< HEAD
            let span = rule.span();
            match rule.to_inner_mut() {
                Rule::Analytic(ident, _,  ref mut rhs) => {
                    let mut gen_ident = String::from("GEN_");
                    gen_ident.push_str(&ident);

                    if gen_idents.contains(&gen_ident){
                        for (_, alt) in rhs.iter_mut().enumerate() {
                            let (inner_rhs, _): (&mut Rhs, &mut std::ops::Range<usize>) = alt.deconstruct();
                            let chunks = &mut inner_rhs.chunks;
                            chunks.push(SpannableNode::new(Chunk::simple_ident(&gen_ident), span.clone()));
                        }
                    }
                },
                _ => ()
            }
            let new_rules = rule.rewrite(depth, state)?.0;
            handle_conflict(rule, &mut map)?;
=======
            let new_rules = rule.rewrite(depth, state)?.0; // Rewrite the rule and get all the new rules that this has created.
            handle_conflict(rule, &mut map)?; // Make sure this rule has no conflicts.
>>>>>>> 5b67d3cf
            for new_rule in new_rules {
                handle_conflict(new_rule, &mut map)?; // And the new rules don't either.
            }
        }
        self.grammar.extend(map.into_values());
        Ok(())
    }

}

impl Display for Wag {
    fn fmt(&self, f: &mut std::fmt::Formatter<'_>) -> std::fmt::Result {
        self.metadata.fmt(f)?;
        for rule in &self.grammar {
            rule.fmt(f)?;
        }
        Ok(())
    }
}<|MERGE_RESOLUTION|>--- conflicted
+++ resolved
@@ -14,7 +14,7 @@
 #[derive(PartialEq, Debug, Eq, Hash)]
 #[new_unspanned]
 /// The full WAG tree.
-/// 
+///
 /// # Grammar
 /// <code>[Wag] -> [Metadata]? [Rule]*;</code>
 pub struct Wag {
@@ -75,7 +75,6 @@
         let rules = std::mem::take(&mut self.grammar);
         let mut map: IndexMap<String, SpannableNode<Rule>> = IndexMap::with_capacity(rules.len());
         for mut rule in rules {
-<<<<<<< HEAD
             let span = rule.span();
             match rule.to_inner_mut() {
                 Rule::Analytic(ident, _,  ref mut rhs) => {
@@ -92,12 +91,8 @@
                 },
                 _ => ()
             }
-            let new_rules = rule.rewrite(depth, state)?.0;
-            handle_conflict(rule, &mut map)?;
-=======
             let new_rules = rule.rewrite(depth, state)?.0; // Rewrite the rule and get all the new rules that this has created.
             handle_conflict(rule, &mut map)?; // Make sure this rule has no conflicts.
->>>>>>> 5b67d3cf
             for new_rule in new_rules {
                 handle_conflict(new_rule, &mut map)?; // And the new rules don't either.
             }
